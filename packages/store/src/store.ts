import * as Y from 'yjs';
import { WebrtcProvider as DebugProvider } from 'y-webrtc';
import { Slot } from './utils/slot';
import { TextAdapter } from './text-adapter';
import Quill from 'quill';
import { SelectionRange, AwarenessAdapter } from './awareness';
import { syncBlockProps, toBlockProps } from './utils/utils';
import { BaseBlockModel } from './base';

export type YBlock = Y.Map<unknown>;
export type YBlocks = Y.Map<YBlock>;

// eslint-disable-next-line @typescript-eslint/no-explicit-any
export type BlockProps = Record<string, any> & {
  id: string;
  flavour: string;
  children: string[];
};

export type PrefixedBlockProps = Record<string, unknown> & {
  'sys:id': string;
  'sys:flavour': string;
};

export interface SerializedStore {
  blocks: {
    [key: string]: PrefixedBlockProps;
  };
}

export interface StackItem {
  stackItem: {
    meta: Map<'cursor-location', SelectionRange | undefined>;
    type: 'undo' | 'redo';
  };
}

let i = 0;
let created = false;

export class Store {
  readonly doc = new Y.Doc();
  readonly provider: DebugProvider;
  readonly awareness: AwarenessAdapter;
  readonly textAdapters = new Map<string, TextAdapter>();

  readonly slots = {
    update: new Slot(),
    historyUpdate: new Slot(),
    addBlock: new Slot<BlockProps>(),
    deleteBlock: new Slot<string>(),
    updateText: new Slot<Y.YTextEvent>(),
  };

  private _history: Y.UndoManager;
  private _currentRoot: BaseBlockModel | null = null;

  constructor(room: string) {
    if (created) {
      throw new Error('Store should only be created once');
    }
    created = true;

    this.provider = new DebugProvider(room, this.doc);
    this._yBlocks.observeDeep(this._yBlocksObserver);

    this._history = new Y.UndoManager([this._yBlocks], {
      trackedOrigins: new Set([this.doc.clientID]),
      doc: this.doc,
    });

    this.awareness = new AwarenessAdapter(this);

    this._history.on('stack-cleared', this._historyObserver);
    this._history.on('stack-item-added', this._historyAddObserver);
    this._history.on('stack-item-popped', this._historyPopObserver);
    this._history.on('stack-item-updated', this._historyObserver);
  }

  private _historyAddObserver = (event: StackItem) => {
    event.stackItem.meta.set(
      'cursor-location',
      this.awareness.getLocalCursor()
    );
    this._historyObserver();
  };

  private _historyPopObserver = (event: StackItem) => {
    const cursor = event.stackItem.meta.get('cursor-location');
    if (!cursor) {
      return;
    }

    this.awareness.setLocalCursor(cursor);
    this._historyObserver();
  };

  private _historyObserver = () => {
    this.slots.historyUpdate.emit();
  };

  private _yBlocksObserver = (events: Y.YEvent<YBlock | Y.Text>[]) => {
    for (const event of events) {
      if (event instanceof Y.YTextEvent) {
        this.slots.updateText.emit(event);
      } else if (event instanceof Y.YMapEvent) {
        if (event.target === this._yBlocks) {
          event.keys.forEach((value, id) => {
            if (value.action === 'add') {
              const yBlock = this._getYBlock(id);
              const prefixedProps = yBlock.toJSON() as PrefixedBlockProps;
              const props = toBlockProps(prefixedProps) as BlockProps;
              this.slots.addBlock.emit(props);
            } else if (value.action === 'delete') {
              this.slots.deleteBlock.emit(id);
            } else {
              console.trace('Unknown update action on blocks', event);
            }
          });
        } else if (event.target.parent === this._yBlocks) {
          // TODO update yBlock
        }
      }
    }
    this.slots.update.emit();
  };

  /** key-value store of blocks */
  private get _yBlocks() {
    return this.doc.getMap('blocks') as YBlocks;
  }

  private _getYBlock(id: string): YBlock {
    const yBlock = this._yBlocks.get(id) as YBlock | undefined;
    if (!yBlock) {
      throw new Error(`Block with id ${id} does not exist`);
    }
    return yBlock;
  }

  get isEmpty() {
    return this._yBlocks.size === 0;
  }

  get canUndo() {
    return this._history.canUndo();
  }

  get canRedo() {
    return this._history.canRedo();
  }

  undo() {
    this._history.undo();
  }

  redo() {
    this._history.redo();
  }

  /** capture current operations to undo stack synchronously */
  captureSync() {
    this._history.stopCapturing();
  }

  resetHistory() {
    this._history.clear();
  }

  transact(fn: () => void) {
    this.doc.transact(fn, this.doc.clientID);
  }

  private _createId(): string {
    return this.doc.clientID + (i++).toString();
  }

  addBlock<T extends Partial<BlockProps>>(blockProps: T) {
<<<<<<< HEAD
    const { flavour } = blockProps;
    const id = blockProps.id || this._createId();

    if (!flavour) {
=======
    if (!blockProps.flavour) {
>>>>>>> 4900d247
      throw new Error('Block props must contain flavour');
    }
    const id = this._createId();

    blockProps.id = id;

    const yBlock = new Y.Map() as YBlock;
    syncBlockProps(yBlock, blockProps);

    // no root when adding root itself
    const rootId = this._currentRoot?.id;
    if (rootId) {
      const yRoot = this._yBlocks.get(rootId) as YBlock;
      const yChildren = yRoot.get('sys:children') as Y.Array<string>;
      yChildren.insert(yChildren.length, [id]);
    }

    this.transact(() => {
      this._yBlocks.set(id, yBlock);
    });
    return id;
  }

  attachText(id: string, quill: Quill) {
    const yBlock = this._getYBlock(id);

    const isVoidText = yBlock.get('prop:text') === undefined;
    const yText = isVoidText
      ? new Y.Text()
      : (yBlock.get('prop:text') as Y.Text);

    if (isVoidText) {
      this.transact(() => yBlock.set('prop:text', yText));
    }

    const adapter = new TextAdapter(this, yText, quill);
    this.textAdapters.set(id, adapter);

    quill.on('selection-change', () => {
      const cursor = adapter.getCursor();
      if (!cursor) {
        return;
      }
      this.awareness.setLocalCursor({ ...cursor, id });
    });
  }

<<<<<<< HEAD
  removeText(id: string) {
    this.textAdapters.delete(id);
=======
  setRoot(block: BaseBlockModel) {
    this._currentRoot = block;
>>>>>>> 4900d247
  }
}<|MERGE_RESOLUTION|>--- conflicted
+++ resolved
@@ -176,14 +176,7 @@
   }
 
   addBlock<T extends Partial<BlockProps>>(blockProps: T) {
-<<<<<<< HEAD
-    const { flavour } = blockProps;
-    const id = blockProps.id || this._createId();
-
-    if (!flavour) {
-=======
     if (!blockProps.flavour) {
->>>>>>> 4900d247
       throw new Error('Block props must contain flavour');
     }
     const id = this._createId();
@@ -231,12 +224,11 @@
     });
   }
 
-<<<<<<< HEAD
   removeText(id: string) {
     this.textAdapters.delete(id);
-=======
+  }
+
   setRoot(block: BaseBlockModel) {
     this._currentRoot = block;
->>>>>>> 4900d247
   }
 }